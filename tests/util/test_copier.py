--- conflicted
+++ resolved
@@ -20,7 +20,9 @@
 from unittest.mock import patch
 
 import pytest
-from tfworker.util.copier import Copier, CopyFactory, FileSystemCopier, GitCopier
+
+from tfworker.util.copier import (Copier, CopyFactory, FileSystemCopier,
+                                  GitCopier)
 
 C_CONFLICTS = ["test.txt", "foo", "test.tf"]
 C_SOURCE = "test_source"
@@ -80,11 +82,7 @@
 
 def mock_pipe_exec_clone(cmd: str, cwd: str) -> Tuple[int, str, str]:
     """ a mock function to copy files and imitate a git clone """
-<<<<<<< HEAD
-    tokens = re.split(r'\s+', cmd)
-=======
     tokens = re.split(r"\s+", cmd)
->>>>>>> 7442b81d
     assert os.path.isdir(tokens[2])
     shutil.copytree(tokens[2], cwd, dirs_exist_ok=True)
     return (0, "", "")
@@ -224,9 +222,6 @@
             """ test a succeeding condition, extra options passed """
             spath = f"{request.config.rootdir}/tests/fixtures/definitions"
             c = GitCopier(source=spath, destination=dpath, conflicts=[])
-<<<<<<< HEAD
-            c.copy(branch="foo", sub_path="test_a", git_cmd="git", git_args="", reset_repo=True)
-=======
             c.copy(
                 branch="foo",
                 sub_path="test_a",
@@ -234,7 +229,6 @@
                 git_args="",
                 reset_repo=True,
             )
->>>>>>> 7442b81d
             assert (
                 mocked.call_args.args[0]
                 == f"git clone {spath} --branch foo --single-branch ./"
