--- conflicted
+++ resolved
@@ -142,11 +142,8 @@
         git_cmd = "git"
         git_args = ""
         reset_repo = False
-<<<<<<< HEAD
-=======
 
         sub_path = ""
->>>>>>> 7442b81d
 
         if "sub_path" in kwargs:
             sub_path = kwargs["sub_path"].strip("/")
@@ -160,28 +157,15 @@
         if "reset_repo" in kwargs:
             reset_repo = kwargs["reset_repo"]
 
-        if "branch" in kwargs:
-            branch = kwargs["branch"]
-        if "git_cmd" in kwargs:
-            git_cmd = kwargs['git_cmd']
-        if "git_args" in kwargs:
-            git_args = kwargs['git_args']
-        if "reset_repo" in kwargs:
-            reset_repo = kwargs['reset_repo']
-
         self.make_temp()
         temp_path = f"{self._temp_dir}/{sub_path}"
 
         pipe_exec(
-<<<<<<< HEAD
-            re.sub(r'\s+', ' ', f"{git_cmd} {git_args} clone {self._source} --branch {branch} --single-branch ./"),
-=======
             re.sub(
                 r"\s+",
                 " ",
                 f"{git_cmd} {git_args} clone {self._source} --branch {branch} --single-branch ./",
             ),
->>>>>>> 7442b81d
             cwd=self._temp_dir,
         )
 
@@ -230,11 +214,7 @@
     @staticmethod
     def repo_clean(p: str) -> None:
         """ repo_clean removes git and github files from a clone before doing the copy """
-<<<<<<< HEAD
-        for f in ['.git', '.github']:
-=======
         for f in [".git", ".github"]:
->>>>>>> 7442b81d
             try:
                 shutil.rmtree(f"{p}/{f}")
             except FileNotFoundError:
